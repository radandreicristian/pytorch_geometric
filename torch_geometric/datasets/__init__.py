--- conflicted
+++ resolved
@@ -74,11 +74,7 @@
 from .sbm_dataset import RandomPartitionGraphDataset
 from .linkx_dataset import LINKXDataset
 from .elliptic import EllipticBitcoinDataset
-<<<<<<< HEAD
-from .metrla import MetrLa
-=======
 from .metrla import MetrLa, MetrLaInMemory
->>>>>>> cc20cb32
 
 import torch_geometric.datasets.utils  # noqa
 
@@ -162,12 +158,8 @@
     'RandomPartitionGraphDataset',
     'LINKXDataset',
     'EllipticBitcoinDataset',
-<<<<<<< HEAD
-    'MetrLa'
-=======
     'MetrLa',
     'MetrLaInMemory',
->>>>>>> cc20cb32
 ]
 
 classes = __all__